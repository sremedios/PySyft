import json
import torch
import random
import syft as sy
from ... import utils
import logging

import traceback

class _SyftTensor(object):
    ""
    def __init__(self, child, parent, torch_type, id=None, owner=None, skip_register=False):
        self.child = child
        self.parent = parent
        self.torch_type = torch_type

        if(self.child is not None):
            self.child.parent = self

        if(owner is not None):
            if not isinstance(owner, sy.core.workers.BaseWorker):
                owner = self.child.owner.get_worker(owner)
            self.owner = owner

    def copy_params(self, other):
        self.id = other.id

    def find_pointer(self):
        ch = self
        if isinstance(ch, sy._PointerTensor):
            return ch
        else:
            return None

    def find_torch_object_in_family_tree(self, parent=None):

        if parent is not None and isinstance(parent, torch.Tensor):
            return parent

        ch = self.child
        while True:
            if type(ch) in torch.tensorvar_types:
                return ch
            if hasattr(ch, 'child'):
                ch = ch.child
            else:
                # FALLBACK: sometimes you have to make your
                # own parent so that PyTorch is happy to
                # run operations with torch tensor types
<<<<<<< HEAD
                x = guard[self.torch_type]()
=======
                if hasattr(self, 'torch_type'):
                    if 'FloatTensor' not in self.torch_type:
                        logging.warning('There is a unexpected casting here.')
                x = sy.FloatTensor()
>>>>>>> 53d30afa
                x.child = self
                self.parent = x
                return x

    def wrap(self):

        wrapper = self.find_torch_object_in_family_tree()
        wrapper.child = self
        return wrapper

    @property
    def parent(self):
        if(hasattr(self, '_parent') and self._parent is not None):
            return self._parent
        else:
            self._parent = self.find_torch_object_in_family_tree()
            return self._parent

    @parent.setter
    def parent(self, value):
        self._parent = value

    def create_pointer(self, parent=None, register=False, location=None, ptr_id=None):
        if location is None:
            location = self.owner.id

        ptr = _PointerTensor(child=None,
                             parent=parent,
                             id = ptr_id,
                             torch_type="syft."+type(self.find_torch_object_in_family_tree(parent)).__name__,
                             location=location,
                             id_at_location=self.id,
                             owner=owner,
                             skip_register=(not register))

        if(not register):
           ptr.owner.rm_obj(ptr.id)

        return ptr

    def add_type_specific_attributes(self, tensor_msg):
        return tensor_msg

<<<<<<< HEAD
=======
    def ser(self, include_data=True, *args, **kwargs):
        pass

>>>>>>> 53d30afa
    @staticmethod
    def deser(msg, owner, highest_level=True):
        pass

    def __str__(self):
        return "["+type(self).__name__+" - id:" + str(self.id) + " owner:" + str(self.owner.id) + "]"

    def __repr__(self):
        return self.__str__()


class _LocalTensor(_SyftTensor):

    def __init__(self, child, parent, torch_type, owner=None, id=None, skip_register=False):
        super().__init__(child=child, parent=parent, torch_type=torch_type, owner=owner, id=id, skip_register=skip_register)

    def ser(self, include_data=True, *args, **kwargs):

        tensor_msg = {}

        tensor_msg['type'] = str(self.__class__).split("'")[1]
        tensor_msg['torch_type'] = "syft."+type(self.parent).__name__

        if hasattr(self, 'child') and self.child is not None:
            tensor_msg['child'] = self.child.ser(include_data=include_data,
                                                 stop_recurse_at_torch_type=True)
        tensor_msg['id'] = self.id
        owner_type = type(self.owner)
        if (owner_type is int or owner_type is str):
            tensor_msg['owner'] = self.owner
        else:
            tensor_msg['owner'] = self.owner.id

        tensor_msg = self.add_type_specific_attributes(tensor_msg)

        return tensor_msg

    def __add__(self, other):
        """
        An example of how to overload a specific function given that
        the default behavior in LocalTensor (for all other operations)
        is to simply call the native PyTorch functionality.
        """

        # custom stuff we can add

        # calling the native PyTorch functionality at the end
        return self.child.add(other)

    @staticmethod
<<<<<<< HEAD
    def deser(msg_obj, register=True):

        if('child' not in msg_obj):

            # create empty object as a backup if no child is provided
            if('torch_type' in msg_obj):
                child_type = guard[msg_obj['torch_type']]
                child = child_type()
            else:
                raise Exception("Object must either have a child object or at least"+\
                                "a decided Torch type in which data will be stored")
        else:
            # get the type of the child to call the correct deser function
            child_type = guard[msg_obj['child']['type']]

            if(child_type not in torch.tensor_types):
                raise Exception("LocalTensor child object must be a Torch tensor")

            # create child object - don't deregister it yet because we need to get a
            # reference to the local worker
            child = child_type.deser(msg_obj['child'], register=True, suppress_warning=True)

        # get reference to child owner (to have access to the local_worker object)
        child_worker_reference = child.owner

        # ok... now we can deregister it. This is a little bit of a hack but it works
        # TODO: perhaps there's a better strategy for getting access to the local_worker
        # object?
        child.owner.de_register_object(child)

        owner = child_worker_reference.get_worker(msg_obj['owner'])

        if(register):
            if msg_obj['id'] in owner._objects:
                msg = "Cannot deserialize and register a tensor that already exists.\n"
                msg += "Either set register=False, remove the current tensor, or initialize\n"
                msg += "this tensor with a different id."
                raise Exception(msg)

        result = _LocalTensor(child=child,
                             owner=owner,
                             torch_type=msg_obj['torch_type'],
                             id=msg_obj['id'],
                             parent=child,
                             skip_register=not register)

        return result
=======
    def deser(msg_obj, child, owner):
        pass
>>>>>>> 53d30afa

    def get(self, parent):
        raise Exception("Cannot call .get() on a tensor you already have.")


class _PointerTensor(_SyftTensor):

    def __init__(self, child, parent, torch_type, location=None, id_at_location=None, id=None, owner=None, skip_register=False):
        super().__init__(child=child, parent=parent, torch_type=torch_type, owner=owner, id=id, skip_register=skip_register)
        if(location is None):
            raise Exception("Must have location")
        self.location = self.owner.get_worker(location)
        self.id_at_location = id_at_location
        self.torch_type = torch_type

        # pointers to themselves that get registered should trigger the flat
        # if it's not getting registered the pointer is probably about to be
        # sent over the wire
        if self.location == self.owner and not skip_register:
            logging.warning("Do you really want a pointer pointing to itself? (self.location == self.owner)")

    def __str__(self):
        return "["+type(self).__name__+" - id:" + str(self.id) + " owner:" + str(self.owner.id) +  " loc:" + str(self.location.id) + " id@loc:"+str(self.id_at_location)+"]"

    @staticmethod
    def deser(msg_obj, child, owner):
<<<<<<< HEAD
        if 'id' not in msg_obj.keys():
            msg_obj['id'] = random.randint(0,9999999999)
        obj = _PointerTensor(child=child,
                             parent=None,
                             owner=owner,
                             id=msg_obj['id'],
                             location=msg_obj['location'],
                             id_at_location=msg_obj['id_at_location'],
                             torch_type = msg_obj['torch_type']
                             )
        return obj
=======
        pass

    def wrap(self): # TODO do it in a smart (and dual?) way
        wrapper = guard[self.torch_type]()
        self.owner.rm_obj(wrapper.child.id)
        wrapper.child = self
        return wrapper
>>>>>>> 53d30afa

    def get(self, parent, deregister_ptr=True):

        # going to demolish this pointer
        if (deregister_ptr):
            self.owner.rm_obj(self.id)

        # if the pointer happens to be pointing to a local object,
        # just return that object (this is an edge case)
        if(self.location == self.owner):
            return self.owner._objects[self.id_at_location]

        # get raw LocalTensor from remote machine
        raw_local_tensor, cleanup = self.owner.request_obj(self.id_at_location, self.location)
        utils.assert_has_only_syft_tensors(raw_local_tensor)
        raw_local_tensor.id = self.id_at_location

        return raw_local_tensor

    def add_type_specific_attributes(self, tensor_msg):
        tensor_msg['location'] = self.location if isinstance(self.location, str) else self.location.id
        tensor_msg['id_at_location'] = self.id_at_location
        tensor_msg['torch_type'] = self.torch_type
        return tensor_msg

    @staticmethod
    def _tensors_to_str_ids(tensor):
        """This method takes a tensor/var/param and replaces it with a
        string containing it's ID and special flag for recognizing that
        it's a tensor type arg instead of a string.

        This method also works for an iterable of tensors (e.g. `torch.cat([x1, x2, x3])`)
        """
        if issubclass(tensor.__class__, sy._SyftTensor):
            raise TypeError('Calling _tensors_to_str_ids on non-tensor/var/param but sy._SyftTensor')

        if isinstance(tensor, (int, str)):
            return tensor

        if hasattr(torch, 'native_is_tensor'):
            check = torch.native_is_tensor
        else:
            check = torch.is_tensor
        try:
            _is_param = isinstance(tensor, torch.nn.Parameter)
            if check(tensor) or isinstance(tensor, torch.autograd.Variable) or _is_param:
                return tensor.child.id_at_location
            else:
                [_PointerTensor._tensors_to_str_ids(i) for i in tensor]
        except (AttributeError, TypeError):
            return tensor


class _FixedPrecisionTensor(_SyftTensor):

    def __init__(self, child, parent, torch_type, owner=None):
        super().__init__(child=child, parent=parent, torch_type=torch_type, owner=owner)

class _TorchObject(object):
    """
    This tensor is simply a more convenient way to add custom
    functions to all Torch tensor types.
    """

    __module__ = 'syft'

    def __str__(self):
        return self.native___str__()

    def __repr__(self):
        return self.native___repr__()

    def create_pointer(self, register=False, location=None, ptr_id=None):

        if(location is None):
            location = self.owner.id

        return self.child.create_pointer(parent=self, register=register, location=location, ptr_id=ptr_id).wrap()

    def create_local_tensor(self, worker, id=None):
        tensor = sy._LocalTensor(child=self,
                                parent=self,
                                torch_type='syft.' + type(self).__name__,
                                owner=worker,
                                id=None)
        return tensor      


    def get(self, deregister_ptr=True, update_ptr_wrapper=True):

        # returns a LocalTensor object without a parent wrapper
        local_tensor = self.child.get(parent=self, deregister_ptr=deregister_ptr)

        # this will change the pointer variable (wrapper) to instead wrap the
        # LocalTensor object that was returned so that any variable that may
        # still exist referencing this pointer will simply call local data instead
        # of sending messages elsewhere
        if(update_ptr_wrapper):
            self.child = local_tensor

        return self

    def move(self, worker, new_id=None):
        """
        Give the end leaf of the chain to worker,
        just like if the last elmt was send its child
        to worker
        self->alice->obj [worker] => self->alice->worker->obj
        """
        raise Exception('Move is not supported anymore.')
        if isinstance(worker, (int, str)):
            worker = self.owner.get_worker(worker)

        if new_id is None:
            new_id = random.randint(0,9999999999)

        pointer = self.child.find_pointer()

        if pointer is None:
            return self.send(worker, new_id)

        command, _ = pointer.compile_command('move',
                                          (worker.id, new_id),
                                          {},
                                          True)

        response = pointer.owner.send_torch_command(recipient=pointer.location,
                                                    message=command)
        return self

class _TorchTensor(_TorchObject):

    def ser(self, include_data=True, stop_recurse_at_torch_type=False, as_dict=True):
        """Serializes a {} object to JSON.""".format(type(self))
        pass

    @staticmethod
    def deser(msg_obj, register=True, suppress_warning=False):

        if('data' in msg_obj):
            if register and not suppress_warning:
                msg = "Registering a data holding tensor is not advised.\n"
                msg += "our system is designed for data tensors to only be \n"
                msg += "called by LocalTensor pointers which are themselves registered.\n"
                msg += "The system will attempt to handle this gracefully but this could\n"
                msg += "result in undefined behavior. Are you sure you want to do this?"
                msg += "If so, set suppress_warning=True to not display this message."
                logging.warn(msg)
            torch_type = guard[msg_obj['torch_type']]
            result = torch_type(msg_obj['data'])

            if(not register):
                result.owner.de_register_object(result)
        else:
            child_type = guard[msg_obj['type']]
            result = child_type.deser(msg_obj=msg_obj, register=register).wrap()

        return result

    def send(self, worker, ptr_id=None):
        """
        Give the root of the chain held by self to worker
        self->alice->obj [worker] => self->worker->alice->obj
        """

        if isinstance(worker, (int, str)):
            worker = self.owner.get_worker(worker)

        if ptr_id is None:
            ptr_id = random.randint(0, 9999999999)

        # creates a pointer to LocalTensor without a Torch object wrapping it because
        # we're going to set self.child to be this pointer.
        # we set register=True because we want it to be registered locally
        x_ptr = self.child.create_pointer(register=True, location=worker, ptr_id=ptr_id)

        self.owner.send_obj(self.child,
                            new_id,
                            worker)

        # clears data which could be cached in the wrapper (which is self)
        # which would be confusing for folks
        self.native_set_()

        # set this wrapper's child to be the newly created PointerTensor
        self.child = x_ptr
        return self


    def __str__(self):
        if isinstance(self.child, _PointerTensor):
            return type(self).__name__+self.child.__str__()+""
        elif(isinstance(self.child, _LocalTensor)):
            if(hasattr(self.child, 'child')):
                return self.child.child.native___str__()
            else:
                return "Empty Wrapper:\n" + self.native___str__()
        else:
            return self.native___str__()

class _TorchVariable(_TorchObject):

    def send(self, worker, new_id=None, new_data_id=None):
        """
        Give the root of the chain held by self to worker
        self->alice->obj [worker] => self->worker->alice->obj
        """

        if isinstance(worker, (int, str)):
            worker = self.owner.get_worker(worker)

        if new_id is None:
            new_id = random.randint(0,9999999999)

        if new_data_id is None:
            new_data_id = random.randint(0,9999999999)

        # if new_grad_id is None:
        #     new_grad_id = random.randint(0,9999999999)

        old_data_id = self.data.id
        self.data.child.id = new_data_id

        init_id = self.id

        self.owner.send_obj(self,
                            new_id,
                            worker)

        self.native_set_()

        self.child = sy._PointerTensor(child=self,
                                       parent=self,
                                       id=init_id,
                                       torch_type='syft.'+type(self).__name__,
                                       location=worker,
                                       id_at_location=new_id)

        self.data.child = sy._PointerTensor(child=self,
                                            parent=self,
                                            id=old_data_id,
                                            torch_type='syft.'+type(self).__name__,
                                            location=worker,
                                            id_at_location=new_data_id)

        return self

    def get(self):
        new_child_obj = self.child.get(parent=self)
        new_data_obj = self.data.child.get(parent=self)
        self.child = new_child_obj
        self.data.child = new_data_obj

        self.native_set_(self.child.child)

        return self

    def ser(self):
        pass

guard = {
    'syft.core.frameworks.torch.tensor.Variable': torch.autograd.Variable,
    'syft.core.frameworks.torch.tensor._PointerTensor': _PointerTensor,
    'syft.core.frameworks.torch.tensor._SyftTensor': _SyftTensor,
    'syft.core.frameworks.torch.tensor._LocalTensor': _LocalTensor,
    'syft.core.frameworks.torch.tensor._FixedPrecisionTensor': _FixedPrecisionTensor,
    'syft.core.frameworks.torch.tensor.FloatTensor': torch.FloatTensor,
    'syft.core.frameworks.torch.tensor.DoubleTensor': torch.DoubleTensor,
    'syft.core.frameworks.torch.tensor.HalfTensor': torch.HalfTensor,
    'syft.core.frameworks.torch.tensor.ByteTensor': torch.ByteTensor,
    'syft.core.frameworks.torch.tensor.CharTensor': torch.CharTensor,
    'syft.core.frameworks.torch.tensor.ShortTensor': torch.ShortTensor,
    'syft.core.frameworks.torch.tensor.IntTensor': torch.IntTensor,
    'syft.core.frameworks.torch.tensor.LongTensor': torch.LongTensor,
    'syft.Variable': torch.autograd.Variable,
    'syft.FloatTensor': torch.FloatTensor,
    'syft.DoubleTensor': torch.DoubleTensor,
    'syft.HalfTensor': torch.HalfTensor,
    'syft.ByteTensor': torch.ByteTensor,
    'syft.CharTensor': torch.CharTensor,
    'syft.ShortTensor': torch.ShortTensor,
    'syft.IntTensor': torch.IntTensor,
    'syft.LongTensor': torch.LongTensor
}<|MERGE_RESOLUTION|>--- conflicted
+++ resolved
@@ -47,14 +47,14 @@
                 # FALLBACK: sometimes you have to make your
                 # own parent so that PyTorch is happy to
                 # run operations with torch tensor types
-<<<<<<< HEAD
+# <<<<<<< HEAD
                 x = guard[self.torch_type]()
-=======
-                if hasattr(self, 'torch_type'):
-                    if 'FloatTensor' not in self.torch_type:
-                        logging.warning('There is a unexpected casting here.')
-                x = sy.FloatTensor()
->>>>>>> 53d30afa
+# =======
+#                 if hasattr(self, 'torch_type'):
+#                     if 'FloatTensor' not in self.torch_type:
+#                         logging.warning('There is a unexpected casting here.')
+#                 x = sy.FloatTensor()
+# >>>>>>> 53d30afadee5609733fafe7783631647ad15447c
                 x.child = self
                 self.parent = x
                 return x
@@ -98,12 +98,9 @@
     def add_type_specific_attributes(self, tensor_msg):
         return tensor_msg
 
-<<<<<<< HEAD
-=======
     def ser(self, include_data=True, *args, **kwargs):
         pass
 
->>>>>>> 53d30afa
     @staticmethod
     def deser(msg, owner, highest_level=True):
         pass
@@ -154,7 +151,6 @@
         return self.child.add(other)
 
     @staticmethod
-<<<<<<< HEAD
     def deser(msg_obj, register=True):
 
         if('child' not in msg_obj):
@@ -202,10 +198,6 @@
                              skip_register=not register)
 
         return result
-=======
-    def deser(msg_obj, child, owner):
-        pass
->>>>>>> 53d30afa
 
     def get(self, parent):
         raise Exception("Cannot call .get() on a tensor you already have.")
@@ -232,7 +224,7 @@
 
     @staticmethod
     def deser(msg_obj, child, owner):
-<<<<<<< HEAD
+
         if 'id' not in msg_obj.keys():
             msg_obj['id'] = random.randint(0,9999999999)
         obj = _PointerTensor(child=child,
@@ -244,15 +236,12 @@
                              torch_type = msg_obj['torch_type']
                              )
         return obj
-=======
-        pass
 
     def wrap(self): # TODO do it in a smart (and dual?) way
         wrapper = guard[self.torch_type]()
         self.owner.rm_obj(wrapper.child.id)
         wrapper.child = self
         return wrapper
->>>>>>> 53d30afa
 
     def get(self, parent, deregister_ptr=True):
 
