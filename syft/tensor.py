import numpy as np
import syft.controller


class FloatTensor():
    def __init__(self, data, autograd=False, data_is_pointer=False):
        self.controller = syft.controller

        if (data is not None and not data_is_pointer):

            if (type(data) == list):
                data = np.array(data)
            data = data.astype('float')

            self.data = data
            self.id = int(self.controller.send_json({"objectType": "tensor",
                                                     "functionCall": "create",
                                                     "data": list(data.flatten()),
                                                     "shape": self.data.shape}))
            # self.controller.log("FloatTensor.__init__: {}".format(self.id))

        elif (data_is_pointer):
            self.id = int(data)

        if (autograd):
            self.autograd(True)

            # def __del__(self):
            # self.delete_tensor()

    def abs(self):
        """
        Returns absolute value of tensor as a new tensor
        Parameters
        ----------
        Returns
        -------
        FloatTensor:
            Output Tensor
        """
        return self.no_params_func("abs", return_response=True)

    def abs_(self):
        """
        Replaces tensor values with its absolute value
        Parameters
        ----------
        Returns
        -------
        Tensor Data
        """
        return self.no_params_func("abs_")

    def acos(self):
        """
        Returns a new Tensor with the arccosine of the elements of input.
        Parameters
        ----------
        Returns
        -------
        FloatTensor
            Output tensor
        """
        return self.no_params_func("acos", return_response=True)

    def acos_(self):
        """
        Performs inplace arccosine operation of the elements of input.
        Parameters
        ----------
        Returns
        -------
        FloatTensor
            Caller with values inplace
        """
        return self.no_params_func("acos_")

    def addmm_(self, x, y):
        """
        Performs a matrix multiplication of the matrices 'x' and 'y'.
        The caller matrix 'self' is added to the final result inplace.
        Parameters
        ----------
        x : FloatTensor
            First tensor for multiplication
        y : FloatTensor
            Second tensor for multiplication
        Returns
        -------
        FloatTensor
            Caller with values inplace
        """
        return self.params_func("addmm_", [x.id, y.id])

    def addmm(self, x, y):
        """
        Performs a matrix multiplication of the matrices 'x' and 'y'.
        The caller matrix 'self' is added to the final result.
        Parameters
        ----------
        x : FloatTensor
            First tensor for multiplication
        y : FloatTensor
            Second tensor for multiplication
        Returns
        -------
        copy : FloatTensor
            Output tensor
        """
        copy = self.copy()
        copy.params_func("addmm_", [x.id, y.id])
        return copy

    def addmv_(self, x, y):
        """
        Performs a matrix-vector product of the matrix x and the vector vec.
        The vector tensor is added to the final result inplace.
        Parameters
        ----------
        x : FloatTensor
            tensor for multiplication
        vec : FloatTensor
            Vector for Matrix-Vector Product
        Returns
        -------
        FloatTensor
            Caller with values inplace
        """
        return self.params_func("addmv_", [x.id, y.id])

    def addmv(self, x, vec):
        """
        Performs a matrix-vector product of the matrix x and the vector vec.
        The vector tensor is added to the final result.
        Parameters
        ----------
        x : FloatTensor
            tensor for multiplication
        vec : FloatTensor
            Vector for Matrix-Vector Product
        Returns
        -------
        copy : FloatTensor
            Output tensor
        """
        copy = self.copy()
        copy.params_func("addmv_", [x.id, vec.id])
        return copy

    def asin(self):
        """
        Returns a new Tensor with the arcsine of the elements of input.
        Parameters
        ----------
        Returns
        -------
        FloatTensor
            Output tensor
        """
        return self.no_params_func("asin", return_response=True)

    def asin_(self):
        """
        Performs inplace arcsine operation of the elements of input.
        Parameters
        ----------
        Returns
        -------
        FloatTensor
            Caller with values inplace
        """
        return self.no_params_func("asin_")

    def atan(self):
        """
        Returns a new Tensor with the arctangent of the elements of input.
        Parameters
        ----------
        Returns
        -------
        FloatTensor
            Output tensor
        """
        return self.no_params_func("atan", return_response=True)

    def atan_(self):
        """
        Performs inplace arctangent operation of the elements of input.
        Parameters
        ----------
        Returns
        -------
        FloatTensor
            Caller with values inplace
        """
        return self.no_params_func("atan_")

    def autograd(self, setter=None):
        if (setter is None):
            if (self.get("autograd") == "1"):
                return True
            else:
                return False
        else:
            if (setter):
                out = self.set("autograd", ["1"])
            else:
                out = self.set("autograd", ["0"])

            if (out == "1" and setter) or (out == "0" and not setter):
                return self
            else:
                return False

    def __add__(self, x):
        """
        Performs element-wise addition between two tensors
        Parameters
        ----------
        x : FloatTensor
            The Second tensor to perform addition with.
        Returns
        -------
        FloatTensor
            Output tensor
        """
        return self.arithmetic_operation(x, "add", False)

    def __iadd__(self, x):
        """
        Performs in place element-wise addition between two tensors
        Parameters
        ----------
        x : FloatTensor
            The Second tensor to perform addition with.
        Returns
        -------
        FloatTensor
            Caller with values inplace
        """
        return self.arithmetic_operation(x, "add", True)

    def backward(self, grad=None):
        if (grad is None):
            self.no_params_func("backward")
        else:
            self.params_func(name="backward", params=[grad.id])

    def ceil(self):
        """
        Performs the ceiling of the input tensor element-wise.
        Parameters
        ----------
        Returns
        -------
        FloatTensor
            Output tensor
        """
        return self.no_params_func("ceil", return_response=True)

    def ceil_(self):
        """
        Performs the ceiling of the input tensor element-wise.
        Parameters
        ----------
        Returns
        -------
        FloatTensor
            Caller with values inplace
        """
        return self.no_params_func("ceil_")

    def copy(self):
        """
        Returns a copy of the input
        Parameters
        ----------
        Returns
        -------
        FloatTensor
            Output tensor
        """
        return self.no_params_func("copy", return_response=True)

    def cos(self):
        """
        Returns a new Tensor with the cosine of the elements of input.
        Parameters
        ----------
        Returns
        -------
        FloatTensor
            Output tensor
        """
        return self.no_params_func("cos", return_response=True)

    def cos_(self):
        """
        Returns the cosine of the input inplace.
        Parameters
        ----------
        Returns
        -------
        FloatTensor
            Caller with values inplace
        """
        return self.no_params_func("cos_")

    def cosh(self):
        """
        Returns a new Tensor with hyperbolic cosine of the elements of input.
        Parameters
        ----------
        Returns
        -------
        FloatTensor
            Output tensor
        """
        return self.no_params_func("cosh", return_response=True)

    def cosh_(self):
        """
        Returns the hyperbolic cosine of the input inplace.
        Parameters
        ----------
        Returns
        -------
        FloatTensor
            Caller with values inplace
        """
        return self.no_params_func("cosh_")

    def children(self):
        res = self.get("children")
        if (len(res) > 0):
            return list(map(lambda x: int(x), res.split(",")[0:-1]))
        return []

    def creation_op(self):
        return self.get("creation_op")

    def creators(self):
        res = self.get("creators")
        if (len(res) > 0):
            return list(map(lambda x: int(x), res.split(",")[0:-1]))
        return []

    def dataOnGpu(self):
        if (self.get("dataOnGpu") == "1"):
            return True
        return False

    def exp(self):
        return self.no_params_func("exp", return_response=True)

    def exp_(self):
        return self.no_params_func("exp_")

    def __truediv__(self, x):
        return self.arithmetic_operation(x, "div", False)

    def __itruediv__(self, x):
        return self.arithmetic_operation(x, "div", True)

    def keepgrad(self):
        if (self.get("keepgrad") == "1"):
            return True
        else:
            return False

    def __pow__(self, x):
        return self.arithmetic_operation(x, "pow", False)

    def __ipow__(self, x):
        return self.arithmetic_operation(x, "pow", True)

    def pow(self, x):
        return self.arithmetic_operation(x, "pow", False)

    def pow_(self, x):
        return self.arithmetic_operation(x, "pow", True)

    def floor(self):
        """
        Performs the floor of the input tensor.
        Parameters
        ----------
        Returns
        -------
        FloatTensor
            Output tensor
        """
        return self.no_params_func("floor", True)

    def floor_(self):
        """
        Performs the inplace floor of the input tensor.
        Parameters
        ----------
        Returns
        -------
        FloatTensor
            Caller with values inplace
        """
        return self.no_params_func("floor_")

    def round(self):
        """
        Performs Round-ing to the nearest decimal,
        Parameters
        ----------
        Returns
        -------
        FloatTensor
            Output tensor
        """
        return self.no_params_func("round", return_response=True)

    def round_(self):
        """
        Performs Round-ing to the nearest decimal inplace.
        Parameters
        ----------
        Returns
        -------
        FloatTensor
            Caller with values inplace
        """
        return self.no_params_func("round_")

    def mm(self, other):
        """
        Performs a matrix multiplication of two tensors.
        Parameters
        ----------
        other : FloatTensor
            Second tensor to be multiplied with
        Returns
        -------
        FloatTensor
            n x m Output tensor
        """
        return self.params_func("mm", [other.id], True)

    def grad(self):
        return self.get("grad", response_as_tensor=True)

    def __mod__(self, x):
        """
        Performs Modulus arithmetic operation between two tensors.
        Parameters
        ----------
        x : FloatTensor
            Dividend tensor
        Returns
        -------
        FloatTensor
            Output tensor
        """
        return self.arithmetic_operation(x, "remainder", False)

    def __imod__(self, x):
        """
        Performs Modulus arithmetic operation between two tensors inplace.
        Parameters
        ----------
        x : FloatTensor
            Dividend tensor
        Returns
        -------
        FloatTensor
            Caller with values inplace
        """
        return self.arithmetic_operation(x, "remainder", True)

    def __mul__(self, x):
        """
        Performs Multiplication arithmetic operation between two tensors.
        Parameters
        ----------
        x : FloatTensor
            Second tensor to be multiplied with.
        Returns
        -------
        FloatTensor
            Output tensor
        """
        return self.arithmetic_operation(x, "mul", False)

    def __imul__(self, x):
        """
        Performs Multiplication arithmetic operation between two tensors inplace.
        Parameters
        ----------
        x : FloatTensor
            Second tensor to be multiplied with.
        Returns
        -------
        FloatTensor
            Caller with values inplace
        """
        return self.arithmetic_operation(x, "mul", True)

    def neg(self):
        """
        Sets negative of the elements of tensor.
        Parameters
        ----------
        Returns
        -------
        FloatTensor
            Output tensor
        """
        return self.no_params_func("neg", return_response=True)

    def neg_(self):
        """
        Sets negative of the elements of tensor inplace.
        Parameters
        ----------
        Returns
        -------
        FloatTensor
            Caller with values inplace
        """
        return self.no_params_func("neg_")

    def rsqrt(self):
        """
        Returns reciprocal of square root of tensor element wise.
        Parameters
        ----------
        Returns
        -------
        FloatTensor
            Output tensor
        """
        return self.no_params_func("rsqrt", return_response=True)

    def set(self, param_name="size", params=[]):
        return self.params_func(name="set", params=[param_name] + params, return_response=True, return_as_tensor=False)

    def sigmoid_(self):
        """
        Performs inline sigmoid function on the tensor element-wise.
        Parameters
        ----------
        Returns
        -------
        FloatTensor
            Caller with values inplace.
        """
        return self.no_params_func("sigmoid_")

    def sigmoid(self):
        """
        Returns a new tensor holding element wise values of Sigmoid function.
        Sigmoid(x) = 1 / 1+exp(-x)
        Parameters
        ----------
        Returns
        -------
        FloatTensor
            Output tensor
        """
        return self.no_params_func("sigmoid", return_response=True)

    def sign(self):
        """
        Computes sign of each element of the tensor.
        Parameters
        ----------
        Returns
        -------
        FloatTensor
            Output tensor
        """
        return self.no_params_func("sign", return_response=True)

    def sign_(self):
        """
        Computes the sign of each element of the tensor inplace
        Parameters
        ----------
        Returns
        -------
        FloatTensor
            Caller with values inplace
        """
        return self.no_params_func("sign_")

    def sin(self):
        """
        Computes sin of each element of the tensor.
        Parameters
        ----------
        Returns
        -------
        FloatTensor
            Output tensor
        """
        return self.no_params_func("sin", return_response=True)

    def sin_(self):
        """
        Computes the sine of each element of the tensor inplace
        Parameters
        ----------
        Returns
        -------
        FloatTensor
            Caller with values inplace
        """
        return self.no_params_func("sin_")

    def size(self):
        return int(self.get("size"))

    def shape(self, as_list=True):
        """
        Returns the size of the self tensor as a FloatTensor.

        Note:
            The returned value currently is a FloatTensor because it leverages
            the messaging mechanism with Unity.
        """
        if (as_list):
            return list(np.fromstring(self.get("shape")[:-1], sep=",").astype('int'))
        else:
            shape_tensor = self.no_params_func("shape", return_response=True)
            return shape_tensor

    def stride(self, dim=-1):
        if dim == -1:
            return self.no_params_func("stride", return_response=True, return_as_tensor=False)
        else:
            strides = self.params_func("stride", [dim], return_response=True, return_as_tensor=False)
            return np.fromstring(strides, sep=' ').astype('long')

    def sqrt(self):
        return self.no_params_func("sqrt", return_response=True)

    def trace(self):
        return self.no_params_func("trace", return_response=True)

    def trunc(self):
        return self.no_params_func("trunc", return_response=True)

    def to_numpy(self):
        res = self.controller.send_json({
            'functionCall': 'to_numpy',
            'objectType': 'tensor',
            'objectIndex': self.id
        })

        return np.fromstring(res, sep=' ').astype('float').reshape(self.shape())

    def __sub__(self, x):
        return self.arithmetic_operation(x, "sub", False)

    def __isub__(self, x):
        return self.arithmetic_operation(x, "sub", True)

    def view(self, *args):
        new_dim = list(args)
        assert type(new_dim) == list
        assert type(new_dim[0]) == int
        return self.params_func("view", new_dim, return_response=True)

    def view_(self, *args):
        new_dim = list(args)
        assert type(new_dim) == list
        assert type(new_dim[0]) == int
        self.params_func("view_", new_dim, return_response=False)
        return self

    def view_as(self, x):
        assert type(x) == FloatTensor
        return self.params_func("view_as", [x.id], return_response=True)

    def view_as_(self, x):
        assert type(x) == FloatTensor
        self.params_func("view_as_", [x.id], return_response=False)
        return self

    def T(self):
        return self.no_params_func("transpose", return_response=True)

    def triu(self, k=0):
        return self.params_func("triu", [k], return_response=True)

    def triu_(self, k=0):
        return self.params_func("triu_", [k])

    # Fills this tensor with zeros.
    def zero_(self):
        return self.no_params_func("zero_")

    def __repr__(self, verbose=True):

        tensor_str = str(self.to_numpy())

        type_str = ""
        for dim in self.shape():
            type_str += str(dim) + "x"

        type_str = type_str[:-1]
        grad = self.get("grad")
        if (grad == ''):
            grad = 'None'
<<<<<<< HEAD
        co = str(self.creation_op())
        
        desc = "[syft.FloatTensor:"+str(self.id)+" grad:" + grad + " size:" + type_str + " c:" + str(self.children()) + " p:" + str(self.creators()) + " init:" + co + "]" + "\n"

=======
        desc = "[syft.FloatTensor:" + str(self.id) + " grad:" + grad + " size:" + type_str + "]" + "\n"
>>>>>>> e9a3c164

        if (verbose):
            children = self.children()
            creators = self.creators()
<<<<<<< HEAD
            if(len(children) > 0):
                #tensor_str = "\n -------------------------------\n" + tensor_str
                desc += "\n\t-----------children-----------\n"
            for child_id in children:
                desc += "\t" + syft.controller.get_tensor(child_id).__repr__(False)
            if(len(children) > 0):
                if(len(creators) > 0):
=======
            if (len(children) > 0):
                # tensor_str = "\n -------------------------------\n" + tensor_str
                desc += "\n\t-----------children-----------\n\t"
            for child_id in children:
                desc += syft.controller.get_tensor(child_id).__repr__(False)
            if (len(children) > 0):
                if (len(creators) > 0):
>>>>>>> e9a3c164
                    desc += "\t------------------------------\n"
                else:
                    desc += "\t------------------------------\n\n\n"

            if (len(creators) > 0):
                # tensor_str = "\n -------------------------------\n" + tensor_str
                desc += "\n\t-----------creators-----------\n"
            for parent_id in creators:
                desc += "\t" + syft.controller.get_tensor(parent_id).__repr__(False)
            if (len(creators) > 0):
                desc += "\t------------------------------\n\n\n"

            return tensor_str + "\n" + desc
        return desc

    def __str__(self):
        tensor_str = str(self.to_numpy()).replace("]", " ").replace("[", " ") + "\n"
        return tensor_str

    def get(self, param_name="size", response_as_tensor=False):
        return self.params_func(name="get", params=[param_name], return_response=True,
                                return_as_tensor=response_as_tensor)

    def cpu(self):
        return self.no_params_func("cpu")

    def gpu(self):
        return self.no_params_func("gpu")

    def cmd(self, functionCall, tensorIndexParams=[]):
        cmd = {
            'functionCall': functionCall,
            'objectType': 'tensor',
            'objectIndex': self.id,
            'tensorIndexParams': tensorIndexParams}
        return cmd

    def params_func(self, name, params, return_response=False, return_as_tensor=True):
        # send the command
        res = self.controller.send_json(
            self.cmd(name, tensorIndexParams=params))

        self.controller.log(res)

        if (return_response):
            if (return_as_tensor):
                self.controller.log("FloatTensor.__init__: {}".format(res))
                return FloatTensor(data=int(res), data_is_pointer=True)
            else:
                return res
        return self

    def no_params_func(self, name, return_response=False, return_as_tensor=True):
        return (self.params_func(name, [], return_response, return_as_tensor))

    def arithmetic_operation(self, x, name, inline=False):

        operation_cmd = name

        if (type(x) == FloatTensor):
            operation_cmd += "_elem"
            parameter = x.id
        else:
            operation_cmd += "_scalar"
            parameter = str(x)

        if (inline):
            operation_cmd += "_"

        response = self.controller.send_json(
            self.cmd(operation_cmd, [parameter]))  # sends the command
        return FloatTensor(data=int(response), data_is_pointer=True)

    def delete_tensor(self):
        if (self.id is not None):
            self.no_params_func("delete")
        self.controller = None
        self.id = None

    def T(self):
        return self.no_params_func("transpose", return_response=True)

    def is_contiguous(self):
        return self.no_params_func("is_contiguous", return_response=True, return_as_tensor=False)

    def sinh(self):
        return self.no_params_func("sinh", return_response=True)

    def sinh_(self):
        return self.no_params_func("sinh_")

    def log(self):
        return self.no_params_func("log", return_response=True)

    def log_(self):
        return self.no_params_func("log_")

    def log1p_(self):
        return self.no_params_func("log1p_")

    def log1p(self):
        return self.no_params_func("log1p", return_response=True)

    def frac(self):
        return self.no_params_func("frac", return_response=True)

    def frac_(self):
        return self.no_params_func("frac_")

    def reciprocal(self):
        return self.no_params_func("reciprocal", return_response=True)

    def reciprocal_(self):
        return self.no_params_func("reciprocal_")

    def rsqrt(self):
        return self.no_params_func("rsqrt", return_response=True)

    def rsqrt_(self):
        return self.no_params_func("rsqrt_")

    def remainder(self, divisor):
        return self.arithmetic_operation(divisor, "remainder")

    def remainder_(self, divisor):
        return self.arithmetic_operation(divisor, "remainder", True)

    def tan(self):
        return self.no_params_func("tan", return_response=True)

    def tan_(self):
        return self.no_params_func("tan_")

    def tanh(self):
        return self.no_params_func("tanh", return_response=True)

    def squeeze(self, dim=-1):
        return self.params_func("squeeze", [dim], return_response=True)

    def squeeze_(self, dim=-1):
        return self.params_func("squeeze_", [dim])

    def min(self, dim=-1, keepdim=False):
        return self.params_func("min", [dim, keepdim], return_response=True)

    def max(self, dim=-1, keepdim=False):
        return self.params_func("max", [dim, keepdim], return_response=True)

    def sum(self, dim=-1, keepdim=False):
        return self.params_func("sum", [dim, keepdim], return_response=True)

    def prod(self, dim=-1, keepdim=False):
        return self.params_func("prod", [dim, keepdim], return_response=True)

    def mean(self, dim=-1, keepdim=False):
        return self.params_func("mean", [dim, keepdim], return_response=True)<|MERGE_RESOLUTION|>--- conflicted
+++ resolved
@@ -708,19 +708,15 @@
         grad = self.get("grad")
         if (grad == ''):
             grad = 'None'
-<<<<<<< HEAD
+
         co = str(self.creation_op())
         
         desc = "[syft.FloatTensor:"+str(self.id)+" grad:" + grad + " size:" + type_str + " c:" + str(self.children()) + " p:" + str(self.creators()) + " init:" + co + "]" + "\n"
 
-=======
-        desc = "[syft.FloatTensor:" + str(self.id) + " grad:" + grad + " size:" + type_str + "]" + "\n"
->>>>>>> e9a3c164
-
         if (verbose):
             children = self.children()
             creators = self.creators()
-<<<<<<< HEAD
+
             if(len(children) > 0):
                 #tensor_str = "\n -------------------------------\n" + tensor_str
                 desc += "\n\t-----------children-----------\n"
@@ -728,15 +724,7 @@
                 desc += "\t" + syft.controller.get_tensor(child_id).__repr__(False)
             if(len(children) > 0):
                 if(len(creators) > 0):
-=======
-            if (len(children) > 0):
-                # tensor_str = "\n -------------------------------\n" + tensor_str
-                desc += "\n\t-----------children-----------\n\t"
-            for child_id in children:
-                desc += syft.controller.get_tensor(child_id).__repr__(False)
-            if (len(children) > 0):
-                if (len(creators) > 0):
->>>>>>> e9a3c164
+
                     desc += "\t------------------------------\n"
                 else:
                     desc += "\t------------------------------\n\n\n"
