--- conflicted
+++ resolved
@@ -174,24 +174,6 @@
 def generate_mul_triple_communication(shape, workers):
     r, s, t = generate_mul_triple(shape)
 
-<<<<<<< HEAD
-    r_alice, r_bob = share(r)
-    s_alice, s_bob = share(s)
-    t_alice, t_bob = share(t)
-
-    r_alice.send(alice)
-    r_bob.send(bob)
-
-    s_alice.send(alice)
-    s_bob.send(bob)
-
-    t_alice.send(alice)
-    t_bob.send(bob)
-
-    gp_r = sy._GeneralizedPointerTensor({alice: r_alice.child, bob: r_bob.child}).on(r)
-    gp_s = sy._GeneralizedPointerTensor({alice: s_alice.child, bob: s_bob.child}).on(s)
-    gp_t = sy._GeneralizedPointerTensor({alice: t_alice.child, bob: t_bob.child}).on(t)
-=======
     n_workers = len(workers)
     r_shares = share(r, n_workers)
     s_shares = share(s, n_workers)
@@ -212,7 +194,6 @@
     gp_t = sy._GeneralizedPointerTensor({
         share.location: share.child for share in t_shares
     }).on(t)
->>>>>>> c5c35047
     triple = [gp_r, gp_s, gp_t]
     return triple
 
@@ -237,17 +218,6 @@
 def generate_matmul_triple_communication(shapes, workers):
     r, s, t = generate_matmul_triple(shapes)
 
-<<<<<<< HEAD
-    s_alice.send(alice)
-    s_bob.send(bob)
-
-    t_alice.send(alice)
-    t_bob.send(bob)
-
-    gp_r = sy._GeneralizedPointerTensor({alice: r_alice.child, bob: r_bob.child}).on(r)
-    gp_s = sy._GeneralizedPointerTensor({alice: s_alice.child, bob: s_bob.child}).on(s)
-    gp_t = sy._GeneralizedPointerTensor({alice: t_alice.child, bob: t_bob.child}).on(t)
-=======
     n_workers = len(workers)
     r_shares = share(r, n_workers)
     s_shares = share(s, n_workers)
@@ -268,7 +238,6 @@
     gp_t = sy._GeneralizedPointerTensor({
         share.location: share.child for share in r_shares
     }).on(t)
->>>>>>> c5c35047
     triple = [gp_r, gp_s, gp_t]
     return triple
 
