from syft import TensorBase
import unittest
import numpy as np

# Here's our "unit tests".
class AddTests(unittest.TestCase):
    def testSimple(self):
        t = TensorBase(np.array([1,2,3]))
        self.assertTrue(np.array_equal(t + np.array([1,2,3]), [2,4,6]))

    def testInplace(self):
        t = TensorBase(np.array([1,2,3]))
        t += np.array([1,2,3])
        self.assertTrue(np.array_equal(t.data, [2,4,6]))

    def testScalar(self):
        t = TensorBase(np.array([1,2,3]))
        self.assertTrue(np.array_equal(t + 2, [3, 4, 5]))

class SubTests(unittest.TestCase):
    def testSimple(self):
        t = TensorBase(np.array([1,2,3]))
        self.assertTrue(np.array_equal(t - np.array([1,2,3]), [0,0,0]))

    def testInplace(self):
        t = TensorBase(np.array([1,2,3]))
        t -= np.array([1,2,3])
        self.assertTrue(np.array_equal(t.data, [0,0,0]))

    def testScalar(self):
        t = TensorBase(np.array([1,2,3]))
        self.assertTrue(np.array_equal(t - 1, [0, 1, 2]))

class MultTests(unittest.TestCase):
    def testSimple(self):
        t = TensorBase(np.array([1,2,3]))
        self.assertTrue(np.array_equal(t * np.array([1,2,3]), [1,4,9]))

    def testInplace(self):
        t = TensorBase(np.array([1,2,3]))
        t *= np.array([1,2,3])
        self.assertTrue(np.array_equal(t.data, [1,4,9]))

    def testScalar(self):
        t = TensorBase(np.array([1,2,3]))
        self.assertTrue(np.array_equal(t * 2, [2, 4, 6]))

class DivTests(unittest.TestCase):
    def testSimple(self):
        t = TensorBase(np.array([2,4,8]))
        self.assertTrue(np.array_equal(t / np.array([2,2,2]), [1,2,4]))

    def testInplace(self):
        t = TensorBase(np.array([1,2,3]))
        t *= np.array([1,2,3])
        self.assertTrue(np.array_equal(t.data, [1,4,9]))

    def testScalar(self):
        t = TensorBase(np.array([2,4,6]))
        self.assertTrue(np.array_equal(t / 2, [1, 2, 3]))
<<<<<<< HEAD
class absTests(unittest.TestCase):
       
    def testabs(self):
        t = TensorBase(np.array([-1,-2,3]))
        self.assertTrue(np.array_equal(t.abs(),[1,2,3]))
    def testabs_(self):
        t = TensorBase(np.array([-1,-2,3]))
        self.assertTrue(np.array_equal(t.abs_(),t.data))  
    
=======

class ShapeTests(unittest.TestCase):
    def testShape(self):
        t = TensorBase(np.array([[0, 1], [0, 5]]))
        self.assertTrue(np.array_equal(t.shape(), (2, 2)))

class SumTests(unittest.TestCase):
    def testDimNoneInt(self):
        t = TensorBase(np.array([1,2,3]))
        self.assertTrue(np.array_equal(t.sum(), 6))

    def testDimIsNotNoneInt(self):
        t = TensorBase(np.array([[0, 1], [0, 5]]))
        self.assertTrue(np.array_equal(t.sum(dim=1), [1, 5]))

>>>>>>> bde42bc8
def main():
    unittest.main()

if __name__ == '__main__':
    main()<|MERGE_RESOLUTION|>--- conflicted
+++ resolved
@@ -58,8 +58,8 @@
     def testScalar(self):
         t = TensorBase(np.array([2,4,6]))
         self.assertTrue(np.array_equal(t / 2, [1, 2, 3]))
-<<<<<<< HEAD
-class absTests(unittest.TestCase):
+
+class AbsTests(unittest.TestCase):
        
     def testabs(self):
         t = TensorBase(np.array([-1,-2,3]))
@@ -67,8 +67,6 @@
     def testabs_(self):
         t = TensorBase(np.array([-1,-2,3]))
         self.assertTrue(np.array_equal(t.abs_(),t.data))  
-    
-=======
 
 class ShapeTests(unittest.TestCase):
     def testShape(self):
@@ -84,7 +82,6 @@
         t = TensorBase(np.array([[0, 1], [0, 5]]))
         self.assertTrue(np.array_equal(t.sum(dim=1), [1, 5]))
 
->>>>>>> bde42bc8
 def main():
     unittest.main()
 
